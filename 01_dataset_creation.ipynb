--- conflicted
+++ resolved
@@ -18,11 +18,7 @@
   },
   {
    "cell_type": "code",
-<<<<<<< HEAD
    "execution_count": 1,
-=======
-   "execution_count": 70,
->>>>>>> a05912c8
    "metadata": {},
    "outputs": [],
    "source": [
@@ -30,13 +26,9 @@
     "import pickle\n",
     "import numpy as np\n",
     "from pathlib import Path\n",
-<<<<<<< HEAD
     "from bisect import bisect_left\n",
-    "import utils.utils as utils"
-=======
-    "from utils import utils\n",
+    "import utils.utils as utils",
     "from tqdm.auto import tqdm"
->>>>>>> a05912c8
    ]
   },
   {
@@ -48,19 +40,11 @@
   },
   {
    "cell_type": "code",
-<<<<<<< HEAD
    "execution_count": 2,
    "metadata": {},
    "outputs": [],
    "source": [
-    "data_path = Path(\"/home/ajain/ttmp/PBSCSR_data/\")  # path to store large files "
-=======
-   "execution_count": 71,
-   "metadata": {},
-   "outputs": [],
-   "source": [
-    "data_path = Path(\"/home/abunn/ttmp/\")  # path to store large files "
->>>>>>> a05912c8
+    "data_path = Path(\"\")  # path to store large files "
    ]
   },
   {
@@ -72,22 +56,14 @@
   },
   {
    "cell_type": "code",
-<<<<<<< HEAD
    "execution_count": 3,
-=======
-   "execution_count": 72,
->>>>>>> a05912c8
    "metadata": {},
    "outputs": [
     {
      "name": "stdout",
      "output_type": "stream",
      "text": [
-<<<<<<< HEAD
       "fatal: destination path '/home/ajain/ttmp/PBSCSR_data/piano_bootleg_scores' already exists and is not an empty directory.\n"
-=======
-      "fatal: destination path '/home/abunn/ttmp/piano_bootleg_scores' already exists and is not an empty directory.\n"
->>>>>>> a05912c8
      ]
     }
    ],
@@ -107,11 +83,7 @@
   },
   {
    "cell_type": "code",
-<<<<<<< HEAD
    "execution_count": 4,
-=======
-   "execution_count": 73,
->>>>>>> a05912c8
    "metadata": {},
    "outputs": [],
    "source": [
@@ -129,11 +101,7 @@
   },
   {
    "cell_type": "code",
-<<<<<<< HEAD
    "execution_count": 5,
-=======
-   "execution_count": 74,
->>>>>>> a05912c8
    "metadata": {},
    "outputs": [],
    "source": [
@@ -153,11 +121,7 @@
   },
   {
    "cell_type": "code",
-<<<<<<< HEAD
    "execution_count": 6,
-=======
-   "execution_count": 75,
->>>>>>> a05912c8
    "metadata": {},
    "outputs": [],
    "source": [
@@ -181,11 +145,7 @@
   },
   {
    "cell_type": "code",
-<<<<<<< HEAD
    "execution_count": 7,
-=======
-   "execution_count": 76,
->>>>>>> a05912c8
    "metadata": {},
    "outputs": [
     {
@@ -311,11 +271,7 @@
   },
   {
    "cell_type": "code",
-<<<<<<< HEAD
    "execution_count": 14,
-=======
-   "execution_count": 79,
->>>>>>> a05912c8
    "metadata": {},
    "outputs": [],
    "source": [
@@ -430,11 +386,7 @@
   },
   {
    "cell_type": "code",
-<<<<<<< HEAD
    "execution_count": 15,
-=======
-   "execution_count": 80,
->>>>>>> a05912c8
    "metadata": {},
    "outputs": [],
    "source": [
@@ -458,11 +410,7 @@
   },
   {
    "cell_type": "code",
-<<<<<<< HEAD
    "execution_count": 16,
-=======
-   "execution_count": 81,
->>>>>>> a05912c8
    "metadata": {},
    "outputs": [],
    "source": [
